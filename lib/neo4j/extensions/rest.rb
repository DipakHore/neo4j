# This is a complete example and a spike of how RESTful Neo4j API would work

require 'rubygems'
require 'thread'
require 'json'
require 'sinatra/base'

module Neo4j

  module Rest
    # contains a list of rest node class resources
    REST_NODE_CLASSES = {}


    def self.base_uri
      host = Sinatra::Application.host
      port = Sinatra::Application.port
      "http://#{host}:#{port}"
    end

    def self.load_class(clazz)
      clazz = clazz.split("::").inject(Kernel) do |container, name|
        container.const_get(name.to_s)
      end
    end

    # -------------------------------------------------------------------------
    # /neo
    # -------------------------------------------------------------------------

    Sinatra::Application.post("/neo") do
      body = request.body.read
      Object.class_eval body
      200
    end


    Sinatra::Application.get("/neo") do
      if request.accept.include?("text/html")
        html = "<html><body><h2>Neo4j.rb v #{Neo4j::VERSION} is alive !</h2><p/><h3>Defined REST classes</h3>"
        REST_NODE_CLASSES.keys.each {|clazz| html << "Class '" + clazz + "' <br/>"}
        html << "</body></html>"
        html
      else
        content_type :json
        {:classes => REST_NODE_CLASSES.keys}.to_json
      end
    end


    # -------------------------------------------------------------------------
    # /relationships/<id>
    # -------------------------------------------------------------------------

    Sinatra::Application.get("/relationships/:id") do
      content_type :json
      Neo4j::Transaction.run do
        rel = Neo4j.load_relationship(params[:id].to_i)
        return 404, "Can't find relationship with id #{params[:id]}" if rel.nil?
        {:properties => rel.props}.to_json
      end
    end


    # -------------------------------------------------------------------------
    # /nodes/<classname>
    # -------------------------------------------------------------------------

    # Allows searching for nodes (provided that they are indexed). Supports the following:
    # <code>/nodes/classname?search=name:hello~</code>:: Lucene query string
    # <code>/nodes/classname?name=hello</code>:: Exact match on property
    # <code>/nodes/classname?sort=name,desc</code>:: Specify sorting order
    Sinatra::Application.get("/nodes/:class") do
      content_type :json
      clazz = Neo4j::Rest.load_class(params[:class])
      return 404, "Can't find class '#{classname}'" if clazz.nil?

      # remote param that are part of the path and not a query parameter
      query = nil
      unless (params.nil?)
        query = params.clone
        query.delete('class')
      end
      
      Neo4j::Transaction.run do
        resources = clazz.find(query) # uses overridden find method -- see below
        resources.map{|res| res.props}.to_json
      end
    end

    Sinatra::Application.post("/nodes/:class") do
      content_type :json

      clazz = Neo4j::Rest.load_class(params[:class])
      return 404, "Can't find class '#{classname}'" if clazz.nil?

      uri = Neo4j::Transaction.run do
        node = clazz.new
        data = JSON.parse(request.body.read)
        properties = data['properties']
        node.update(properties)
        node._uri
      end
      redirect "#{uri}", 201 # created
    end


    # -------------------------------------------------------------------------
    # /nodes/<classname>/<id>
    # -------------------------------------------------------------------------

    Sinatra::Application.get("/nodes/:class/:id") do
      content_type :json

      Neo4j::Transaction.run do
        node = Neo4j.load(params[:id])
        return 404, "Can't find node with id #{params[:id]}" if node.nil?
        relationships = node.relationships.outgoing.inject({}) {|hash, v| hash[v.relationship_type.to_s] = "#{Neo4j::Rest.base_uri}/relationships/#{v.neo_relationship_id}"; hash }
        {:relationships => relationships, :properties => node.props}.to_json
      end
    end

    Sinatra::Application.put("/nodes/:class/:id") do
      content_type :json
      Neo4j::Transaction.run do
        body = request.body.read
        data = JSON.parse(body)
        properties = data['properties']
        node = Neo4j.load(params[:id])
        node.update(properties, true)
        node.props.to_json
      end
    end

    Sinatra::Application.delete("/nodes/:class/:id") do
      content_type :json
      Neo4j::Transaction.run do
        node = Neo4j.load(params[:id])
        return 404, "Can't find node with id #{params[:id]}" if node.nil?
        node.delete
        ""
      end
    end


    # -------------------------------------------------------------------------
    # /nodes/<classname>/<id>/<property>
    # -------------------------------------------------------------------------

    Sinatra::Application.get("/nodes/:class/:id/traverse") do
      content_type :json
      Neo4j::Transaction.run do
        node = Neo4j.load(params[:id])
        return 404, "Can't find node with id #{params[:id]}" if node.nil?

        relationship = params['relationship']
        depth = params['depth']
        depth ||= 1
        uris = node.traverse.outgoing(relationship.to_sym).depth(depth.to_i).collect{|node| node._uri}
        {'uri_list' => uris}.to_json
      end
    end


    Sinatra::Application.get("/nodes/:class/:id/:prop") do
      content_type :json
      Neo4j::Transaction.run do
        node = Neo4j.load(params[:id])
        return 404, "Can't find node with id #{params[:id]}" if node.nil?
        prop = params[:prop].to_sym
        if node.class.relationships_info.keys.include?(prop)      # TODO looks weird, why this complicated
          rels = node.send(prop) || []
          rels.map{|rel| rel.props}.to_json
        else
          {prop => node.get_property(prop)}.to_json
        end
      end
    end


    Sinatra::Application.put("/nodes/:class/:id/:prop") do
      content_type :json
      Neo4j::Transaction.run do
        node = Neo4j.load(params[:id])
        property = params[:prop]
        body = request.body.read
        data = JSON.parse(body)
        value = data[property]
        return 409, "Can't set property #{property} with JSON data '#{body}'" if value.nil?
        node.set_property(property, value)
        200
      end
    end


    URL_REGEXP = Regexp.new '((http[s]?|ftp):\/)?\/?([^:\/\s]+)((\/\w+)*\/)([\w\-\.]+[^#?\s]+)$' #:nodoc:

    Sinatra::Application.post("/nodes/:class/:id/:rel") do
      content_type :json
      new_id = Neo4j::Transaction.run do
        node = Neo4j.load(params[:id])
        return 404, "Can't find node with id #{params[:id]}" if node.nil?
        rel = params[:rel]

        body = request.body.read
        data = JSON.parse(body)
        uri = data['uri']
        match = URL_REGEXP.match(uri)
        return 400, "Bad node uri '#{uri}'" if match.nil?
        to_clazz, to_node_id = match[6].split('/')

        other_node = Neo4j.load(to_node_id.to_i)
        return 400, "Unknown other node with id '#{to_node_id}'" if other_node.nil?

        if to_clazz != other_node.class.to_s
          return 400, "Wrong type id '#{to_node_id}' expected '#{to_clazz}' got '#{other_node.class.to_s}'"
        end

        rel_obj = node.relationships.outgoing(rel) << other_node # node.send(rel).new(other_node)

        return 400, "Can't create relationship to #{to_clazz}" if rel_obj.nil?

        rel_obj.neo_relationship_id
      end
      redirect "/relationships/#{new_id}", 201 # created
    end
  end

  # Creates a number of resources for the class using this mixin.
  #
  # The following resources are created:
  #
  # <b>add new class</b>        <code>POST /neo</code> post ruby code of a neo4j node class
  # <b>node classes</b>         <code>GET /neo</code> - returns hyperlinks to /nodes/classname
  # <b>search nodes</b>::       <code>GET /nodes/classname?name=p</code>
  # <b>view all nodes</b>::     <code>GET /nodes/classname</code>
  # <b>update property</b>::    <code>PUT nodes/classname/id/property_name</code>
  # <b>view property</b>::      <code>GET nodes/classname/id/property_name</code>
  # <b>delete node</b>::        <code>DELETE nodes/classname/node_id</code>
  # <b>update properties</b>::  <code>PUT nodes/classname/node_id</code>
  # <b>view node</b>::          <code>GET /nodes/classname/id</code>
  # <b>create node</b>::        <code>POST /nodes/classname</code>
  # <b>view relationship</b>::  <code>GET /relationships/id</code>
  # <b>list relationships</b>:: <code>GET /nodes/classname/id/relationship-type</code>
  # <b>add relationship</b>::   <code>POST /nodes/classname/id/relationship-type</code>
  # <b>traversal</b>::          <code>GET nodes/classname/id/traverse?relationship=relationship-type&depth=depth</code>
  #
  # Also provides lucene queries
  # <b>Lucene query string</b>::      <code>/nodes/classname?search=name:hello~</code>
  # <b>Exact match on property</b>::  <code>/nodes/classname?name=hello</code>
  # <b>Specify sorting order</b>::    <code>/nodes/classname?sort=name,desc</code>
  #
  # When create a new node  by posting to <code>/nodes/classname</code> a 201 will be return with the 'Location' header set to the
  # URI of the newly created node.
  #
  # The JSON representation of a node looks like this
  #
  #   {"relationships" : {"type1":"http://0.0.0.0:4567/relationships/0","type2":"http://0.0.0.0:4567/relationships/1"},
  #    "properties" : {"id":1,"classname":"MyNode"}}
  #
  module RestMixin


    def _uri
      "#{Neo4j::Rest.base_uri}#{_uri_rel}"
    end

    def _uri_rel
      "#{self.class._uri_rel}/#{neo_node_id}"
    end

<<<<<<< HEAD
    Sinatra::Application.put("/nodes/#{classname}/:id") do
      content_type :json
      Neo4j::Transaction.run do
        body = request.body.read
        data = JSON.parse(body)
        node = Neo4j.load(params[:id])
        node.update(data, params.merge({:strict => true}))
        response = node.props.to_json
        response
      end
    end
=======
>>>>>>> 868453ab

    def self.included(c)
      c.property :classname
      c.index :classname # index classname so that we can search on it
      c.extend ClassMethods
      uri_rel = c._uri_rel
      # just for debugging and logging purpose so we know which classes uses this mixin, TODO - probablly not needed
      Neo4j::Rest::REST_NODE_CLASSES[uri_rel] = c
    end

<<<<<<< HEAD
    Sinatra::Application.post("/nodes/#{classname}") do
      content_type :json
      new_id = Neo4j::Transaction.run do
        p = c.new
        data = JSON.parse(request.body.read)
        #puts "POST DATA #{data.inspect} TO #{p}"
        p.update(data, params)
        #puts "POSTED #{p}"
        p.neo_node_id
      end
      redirect "/nodes/#{classname}/#{new_id.to_s}", 201 # created
    end
=======
>>>>>>> 868453ab

    module ClassMethods

      def _uri_rel
        clazz = root_class.to_s #.gsub(/::/, '-') TODO urlencoding
        "/nodes/#{clazz}"
      end


<<<<<<< HEAD
      if query[:limit]
        limit = query[:limit].to_s.split(/,/).map{|i| i.to_i}
        limit.unshift(0) if limit.size == 1
      end
=======
      # Overrides 'find' so that we can simply pass a query parameters object to it, and
      # search resources accordingly.
      def find(query=nil, &block)
        return super(query, &block) if query.nil? || query.kind_of?(String)
>>>>>>> 868453ab

        if query[:limit]
          limit = query[:limit].split(/,/).map{|i| i.to_i}
          limit.unshift(0) if limit.size == 1
        end

        # Build search query
        results =
                if query[:search]
                  super(query[:search])
                else
                  search = {:classname => self.name}
                  query.each_pair do |key, value|
                    search[key.to_sym] = value unless [:sort, :limit].include? key.to_sym
                  end
                  super(search)
                end

        # Add sorting to the mix
        if query[:sort]
          last_field = nil
          query[:sort].split(/,/).each do |field|
            if %w(asc desc).include? field
              results = results.sort_by(field == 'asc' ? Lucene::Asc[last_field] : Lucene::Desc[last_field])
              last_field = nil
            else
              results = results.sort_by(Lucene::Asc[last_field]) unless last_field.nil?
              last_field = field
            end
          end
          results = results.sort_by(Lucene::Asc[last_field]) unless last_field.nil?
        end

        # Return only the requested subset of results (TODO: can this be done more efficiently within Lucene?)
        if limit
          (limit[0]...(limit[0]+limit[1])).map{|n| results[n] }
        else
          results
        end
      end
    end
  end

  class RestServer
    class << self
      attr_accessor :thread

      def on_neo_started(neo_instance)
        start
      end

      def on_neo_stopped(neo_instance)
        stop
      end


      def start
        puts "RESTful already started" if @thread
        return if @thread

        @thread = Thread.new do
          puts "Start Restful server at port #{Config[:rest_port]}"
          Sinatra::Application.run! :port => Config[:rest_port]
        end
      end

      def stop
        if @thread
          # TODO must be a nicer way to do this - to shutdown sinatra
          @thread.kill
          @thread = nil
        end
      end
    end
  end


  #:nodoc:
  def self.load_rest
    Neo4j::Config.defaults[:rest_port] = 9123
    Neo4j.event_handler.add(RestServer)
  end

  load_rest


end<|MERGE_RESOLUTION|>--- conflicted
+++ resolved
@@ -127,7 +127,7 @@
         data = JSON.parse(body)
         properties = data['properties']
         node = Neo4j.load(params[:id])
-        node.update(properties, true)
+        node.update(properties, :strict => true)
         node.props.to_json
       end
     end
@@ -269,20 +269,6 @@
       "#{self.class._uri_rel}/#{neo_node_id}"
     end
 
-<<<<<<< HEAD
-    Sinatra::Application.put("/nodes/#{classname}/:id") do
-      content_type :json
-      Neo4j::Transaction.run do
-        body = request.body.read
-        data = JSON.parse(body)
-        node = Neo4j.load(params[:id])
-        node.update(data, params.merge({:strict => true}))
-        response = node.props.to_json
-        response
-      end
-    end
-=======
->>>>>>> 868453ab
 
     def self.included(c)
       c.property :classname
@@ -293,21 +279,6 @@
       Neo4j::Rest::REST_NODE_CLASSES[uri_rel] = c
     end
 
-<<<<<<< HEAD
-    Sinatra::Application.post("/nodes/#{classname}") do
-      content_type :json
-      new_id = Neo4j::Transaction.run do
-        p = c.new
-        data = JSON.parse(request.body.read)
-        #puts "POST DATA #{data.inspect} TO #{p}"
-        p.update(data, params)
-        #puts "POSTED #{p}"
-        p.neo_node_id
-      end
-      redirect "/nodes/#{classname}/#{new_id.to_s}", 201 # created
-    end
-=======
->>>>>>> 868453ab
 
     module ClassMethods
 
@@ -317,17 +288,10 @@
       end
 
 
-<<<<<<< HEAD
-      if query[:limit]
-        limit = query[:limit].to_s.split(/,/).map{|i| i.to_i}
-        limit.unshift(0) if limit.size == 1
-      end
-=======
       # Overrides 'find' so that we can simply pass a query parameters object to it, and
       # search resources accordingly.
       def find(query=nil, &block)
         return super(query, &block) if query.nil? || query.kind_of?(String)
->>>>>>> 868453ab
 
         if query[:limit]
           limit = query[:limit].split(/,/).map{|i| i.to_i}
